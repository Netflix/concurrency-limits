/**
 * Copyright 2019 Netflix, Inc.
 *
 * Licensed under the Apache License, Version 2.0 (the "License");
 * you may not use this file except in compliance with the License.
 * You may obtain a copy of the License at
 *
 *     http://www.apache.org/licenses/LICENSE-2.0
 *
 * Unless required by applicable law or agreed to in writing, software
 * distributed under the License is distributed on an "AS IS" BASIS,
 * WITHOUT WARRANTIES OR CONDITIONS OF ANY KIND, either express or implied.
 * See the License for the specific language governing permissions and
 * limitations under the License.
 */
package com.netflix.concurrency.limits.limit.window;

import org.junit.Assert;
import org.junit.Test;

public class ImmutableAverageSampleWindowTest {
    private final long bigRtt = 5000;
    private final long moderateRtt = 500;
    private final long lowRtt = 10;

    @Test
    public void calculateAverage() {
<<<<<<< HEAD
        SampleWindow window = new ImmutableAverageSampleWindow();
        window = window.addSample(bigRtt, 1);
        window = window.addSample(moderateRtt, 1);
        window = window.addSample(lowRtt, 1);
=======
        ImmutableAverageSampleWindow window = new ImmutableAverageSampleWindow();
        window = window.addSample(bigRtt, 1, false);
        window = window.addSample(moderateRtt, 1, false);
        window = window.addSample(lowRtt, 1, false);
>>>>>>> ef490792
        Assert.assertEquals((bigRtt + moderateRtt + lowRtt) / 3, window.getTrackedRttNanos());
    }

    @Test
    public void droppedSampleShouldNotChangeTrackedAverage() {
<<<<<<< HEAD
        SampleWindow window = new ImmutableAverageSampleWindow();
        window = window.addSample(bigRtt, 1);
        window = window.addSample(moderateRtt, 1);
        window = window.addSample(lowRtt, 1);
        window = window.addDroppedSample(1);
        Assert.assertEquals((bigRtt + moderateRtt + lowRtt) / 3, window.getTrackedRttNanos());
=======
        ImmutableAverageSampleWindow window = new ImmutableAverageSampleWindow();
        window = window.addSample(bigRtt, 1, false);
        window = window.addSample(moderateRtt, 1, false);
        window = window.addSample(lowRtt, 1, false);
        window = window.addSample(bigRtt, 1, true);
        Assert.assertEquals((bigRtt + moderateRtt + lowRtt + bigRtt) / 4, window.getTrackedRttNanos());
>>>>>>> ef490792
    }
}<|MERGE_RESOLUTION|>--- conflicted
+++ resolved
@@ -25,36 +25,20 @@
 
     @Test
     public void calculateAverage() {
-<<<<<<< HEAD
         SampleWindow window = new ImmutableAverageSampleWindow();
-        window = window.addSample(bigRtt, 1);
-        window = window.addSample(moderateRtt, 1);
-        window = window.addSample(lowRtt, 1);
-=======
-        ImmutableAverageSampleWindow window = new ImmutableAverageSampleWindow();
         window = window.addSample(bigRtt, 1, false);
         window = window.addSample(moderateRtt, 1, false);
         window = window.addSample(lowRtt, 1, false);
->>>>>>> ef490792
         Assert.assertEquals((bigRtt + moderateRtt + lowRtt) / 3, window.getTrackedRttNanos());
     }
 
     @Test
     public void droppedSampleShouldNotChangeTrackedAverage() {
-<<<<<<< HEAD
         SampleWindow window = new ImmutableAverageSampleWindow();
-        window = window.addSample(bigRtt, 1);
-        window = window.addSample(moderateRtt, 1);
-        window = window.addSample(lowRtt, 1);
-        window = window.addDroppedSample(1);
-        Assert.assertEquals((bigRtt + moderateRtt + lowRtt) / 3, window.getTrackedRttNanos());
-=======
-        ImmutableAverageSampleWindow window = new ImmutableAverageSampleWindow();
         window = window.addSample(bigRtt, 1, false);
         window = window.addSample(moderateRtt, 1, false);
         window = window.addSample(lowRtt, 1, false);
         window = window.addSample(bigRtt, 1, true);
         Assert.assertEquals((bigRtt + moderateRtt + lowRtt + bigRtt) / 4, window.getTrackedRttNanos());
->>>>>>> ef490792
     }
 }