--- conflicted
+++ resolved
@@ -26,62 +26,39 @@
 
     @Test
     public void calculateP50() {
-<<<<<<< HEAD
         SampleWindow window = new ImmutablePercentileSampleWindow(0.5, 10);
-        window = window.addSample(bigRtt, 0);
-        window = window.addSample(moderateRtt, 0);
-        window = window.addSample(lowRtt, 0);
-=======
-        ImmutablePercentileSampleWindow window = new ImmutablePercentileSampleWindow(0.5);
-        window = window.addSample(slowestRtt, 1, false);
-        window = window.addSample(moderateRtt, 1, false);
-        window = window.addSample(fastestRtt, 1, false);
->>>>>>> ef490792
+        window = window.addSample(bigRtt, 0, false);
+        window = window.addSample(moderateRtt, 0, false);
+        window = window.addSample(lowRtt, 0, false);
         Assert.assertEquals(moderateRtt, window.getTrackedRttNanos());
     }
 
     @Test
     public void droppedSampleShouldNotChangeTrackedRtt() {
-<<<<<<< HEAD
-        SampleWindow window = new ImmutablePercentileSampleWindow(0.5, 10);
-        window = window.addSample(bigRtt, 0);
-        window = window.addSample(moderateRtt, 0);
-        window = window.addSample(lowRtt, 0);
-        window = window.addDroppedSample(1);
-=======
         ImmutablePercentileSampleWindow window = new ImmutablePercentileSampleWindow(0.5);
-        window = window.addSample(slowestRtt, 1, false);
+        window = window.addSample(bigRtt, 1, false);
         window = window.addSample(moderateRtt, 1, false);
-        window = window.addSample(fastestRtt, 1, false);
-        window = window.addSample(slowestRtt, 1, true);
->>>>>>> ef490792
+        window = window.addSample(lowRtt, 1, false);
+        window = window.addSample(bigRtt, 1, true);
         Assert.assertEquals(moderateRtt, window.getTrackedRttNanos());
     }
     
     @Test
     public void p999ReturnsSlowestObservedRtt() {
-<<<<<<< HEAD
         SampleWindow window = new ImmutablePercentileSampleWindow(0.999, 10);
-        window = window.addSample(bigRtt, 0);
-        window = window.addSample(moderateRtt, 0);
-        window = window.addSample(lowRtt, 0);
+        window = window.addSample(bigRtt, 1, false);
+        window = window.addSample(moderateRtt, 1, false);
+        window = window.addSample(lowRtt, 1, false);
+        window = window.addSample(bigRtt, 1, true);
         Assert.assertEquals(bigRtt, window.getTrackedRttNanos());
     }
 
     @Test
     public void rttObservationOrderDoesntAffectResultValue() {
         SampleWindow window = new ImmutablePercentileSampleWindow(0.999, 10);
-        window = window.addSample(moderateRtt, 0);
-        window = window.addSample(lowRtt, 0);
-        window = window.addSample(bigRtt, 0);
+        window = window.addSample(moderateRtt, 1, false);
+        window = window.addSample(lowRtt, 1, false);
+        window = window.addSample(bigRtt, 1, false);
         Assert.assertEquals(bigRtt, window.getTrackedRttNanos());
-=======
-        ImmutablePercentileSampleWindow window = new ImmutablePercentileSampleWindow(0.999);
-        window = window.addSample(slowestRtt, 1, false);
-        window = window.addSample(moderateRtt, 1, false);
-        window = window.addSample(fastestRtt, 1, false);
-        window = window.addSample(slowestRtt, 1, true);
-        Assert.assertEquals(slowestRtt, window.getTrackedRttNanos());
->>>>>>> ef490792
     }
 }